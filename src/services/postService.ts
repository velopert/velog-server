import { Post, PostTag, Tag, User } from '@prisma/client';
import db from '../lib/db';
import userService from './userService';
import removeMd from 'remove-markdown';
<<<<<<< HEAD
import Axios, { AxiosResponse } from 'axios';
import Cookies from 'cookies';
=======
import { escapeForUrl } from '../lib/utils';
>>>>>>> ab6331dc

const postService = {
  async findPublicPostsByUserId({ userId, size, cursor }: FindPostParams) {
    const cursorPost = cursor
      ? await db.post.findUnique({
          where: {
            id: cursor,
          },
        })
      : null;

    const limitedSize = Math.min(50, size);

    const posts = await db.post.findMany({
      where: {
        fk_user_id: userId,
        is_private: false,
        is_temp: false,
        released_at: cursorPost?.released_at ? { lt: cursorPost.released_at } : undefined,
      },
      orderBy: {
        released_at: 'desc',
      },
      take: limitedSize,
      include: {
        postTags: {
          include: {
            tag: true,
          },
        },
        user: true,
      },
    });

    return posts.map(this.serialize);
  },

  // @todo: should be implemented on tag service
  async getOriginTag(name: string) {
    const filtered = escapeForUrl(name).toLowerCase();
    const tag = await db.tag.findFirst({
      where: {
        name_filtered: filtered,
      },
    });
    if (!tag) return null;
    if (tag.is_alias) {
      const alias = await db.tagAlias.findFirst({
        where: {
          fk_tag_id: tag.id,
        },
      });
      if (!alias) return;
      const originTag = await db.tag.findFirst({
        where: {
          id: alias.fk_alias_tag_id,
        },
      });
      return originTag;
    }
    return tag;
  },

  async findPostsByTag({ tagName, cursor, userId, userself }: GetPostsByTagParams) {
    const originTag = await this.getOriginTag(tagName);
    if (!originTag) throw new Error('Invalid Tag');
    const cursorPost = cursor
      ? await db.post.findUnique({
          where: { id: cursor },
        })
      : null;

    const posts = await db.postTag.findMany({
      where: {
        fk_tag_id: originTag.id,
        Post: {
          is_temp: false,
          ...(cursorPost
            ? {
                released_at: {
                  lt: cursorPost.released_at!,
                },
              }
            : {}),
          ...(userId
            ? { fk_user_id: userId, ...(userself ? {} : { is_private: false }) }
            : { is_private: false }),
        },
      },
      include: {
        Post: {
          include: {
            postTags: {
              include: {
                tag: true,
              },
            },
            user: true,
          },
        },
      },
      orderBy: {
        Post: {
          released_at: 'desc',
        },
      },
      take: 20,
    });

    const serialized = posts.map(p => this.serialize(p.Post!));

    return serialized;
  },

  async findPostById(id: string) {
    const post = await db.post.findUnique({
      where: {
        id,
      },
      include: {
        postTags: {
          include: {
            tag: true,
          },
        },
        user: true,
      },
    });

    if (!post) return null;

    return this.serialize(post);
  },

  serialize(
    post: Post & {
      postTags: (PostTag & {
        tag: Tag | null;
      })[];
      user: User;
    }
  ) {
    const shortDescription = (() => {
      if (post.short_description) return post.short_description;
      const sd = (post.meta as any)?.short_description;
      if (sd) return sd;
      const removed = removeMd(
        (post.body ?? '')
          .replace(/```([\s\S]*?)```/g, '')
          .replace(/~~~([\s\S]*?)~~~/g, '')
          .slice(0, 500)
      );
      return removed.slice(0, 200) + (removed.length > 200 ? '...' : '');
    })();

    return {
      id: post.id,
      url: `https://velog.io/@${post.user.username}/${encodeURI(post.url_slug ?? '')}`,
      title: post.title!,
      thumbnail: post.thumbnail,
      released_at: post.released_at!,
      updated_at: post.updated_at!,
      short_description: shortDescription,
      body: post.body!,
      tags: post.postTags.map(pt => pt.tag!.name!),
      fk_user_id: post.fk_user_id,
      url_slug: post.url_slug,
      likes: post.likes,
    };
  },
  async likePost(postId: string, cookies: Cookies) {
    const LIKE_POST_MUTATION = `
        mutation likePost {
          likePost(input: { postId: "${postId}"}) {
            id
            liked
            likes
          }
        }
      `;

    const endpoint =
      process.env.NODE_ENV === 'development'
        ? `http://${process.env.API_V3_HOST}/graphql`
        : `https://${process.env.API_V3_HOST}/graphql`;

    const accessToken = cookies.get('access_token') ?? '';

    const res = await Axios.post<AxiosResponse<LikePostResponse>>(
      endpoint,
      {
        operationName: 'likePost',
        query: LIKE_POST_MUTATION,
      },
      {
        headers: {
          'Content-Type': 'application/json',
          authorization: `Bearer ${accessToken}`,
        },
      }
    );

    return res.data.data.likePost;
  },
  async unlikePost(postId: string, cookies: Cookies) {
    const UNLIKE_POST_MUTATION = `
        mutation unlikePost {
          unlikePost(input: { postId: "${postId}"}) {
            id
            liked
            likes
          }
        }
      `;

    const endpoint =
      process.env.NODE_ENV === 'development'
        ? `http://${process.env.API_V3_HOST}/graphql`
        : `https://${process.env.API_V3_HOST}/graphql`;

    const accessToken = cookies.get('access_token') ?? '';

    const res = await Axios.post<AxiosResponse<UnlikePostResponse>>(
      endpoint,
      {
        operationName: 'unlikePost',
        query: UNLIKE_POST_MUTATION,
      },
      {
        headers: {
          'Content-Type': 'application/json',
          authorization: `Bearer ${accessToken}`,
        },
      }
    );
    return res.data.data.unlikePost;
  },
};

export default postService;

type FindPostParams = {
  userId: string;
  size: number;
  cursor?: string;
};

export type SerializedPost = {
  id: string;
  url: string;
  title: string | null;
  thumbnail: string | null;
  released_at: Date | null;
  updated_at: Date;
  short_description: string;
  body: string | null;
  tags: (string | null)[];
};

<<<<<<< HEAD
type LikePostResponse = {
  likePost: {
    id: string;
    liked: boolean;
    likes: number;
  };
};

type UnlikePostResponse = {
  unlikePost: {
    id: string;
    liked: boolean;
    likes: number;
  };
=======
type GetPostsByTagParams = {
  tagName: string;
  cursor?: string;
  limit?: number;
  userId?: string;
  userself: boolean;
>>>>>>> ab6331dc
};<|MERGE_RESOLUTION|>--- conflicted
+++ resolved
@@ -2,12 +2,9 @@
 import db from '../lib/db';
 import userService from './userService';
 import removeMd from 'remove-markdown';
-<<<<<<< HEAD
+import { escapeForUrl } from '../lib/utils';
 import Axios, { AxiosResponse } from 'axios';
 import Cookies from 'cookies';
-=======
-import { escapeForUrl } from '../lib/utils';
->>>>>>> ab6331dc
 
 const postService = {
   async findPublicPostsByUserId({ userId, size, cursor }: FindPostParams) {
@@ -265,29 +262,4 @@
   short_description: string;
   body: string | null;
   tags: (string | null)[];
-};
-
-<<<<<<< HEAD
-type LikePostResponse = {
-  likePost: {
-    id: string;
-    liked: boolean;
-    likes: number;
-  };
-};
-
-type UnlikePostResponse = {
-  unlikePost: {
-    id: string;
-    liked: boolean;
-    likes: number;
-  };
-=======
-type GetPostsByTagParams = {
-  tagName: string;
-  cursor?: string;
-  limit?: number;
-  userId?: string;
-  userself: boolean;
->>>>>>> ab6331dc
 };