--- conflicted
+++ resolved
@@ -90,11 +90,7 @@
 
     try {
       if (process.env.NODE_ENV === 'development') {
-<<<<<<< HEAD
         console.log(`Login URL: http://${process.env.CLIENT_V2_HOST}/email-change?code=${code}`);
-=======
-        console.log(`Login URL: http://${process.env.CLIENT_HOST}/email-change?code=${id}`);
->>>>>>> 5e7c42d4
       } else {
         await sendMail({
           to: email,
